--- conflicted
+++ resolved
@@ -14,16 +14,13 @@
     # Elasticsearch Settings
     ELASTICSEARCH_URL: str = "http://localhost:9200"  # Default fallback URL
     ELASTICSEARCH_API_KEY: Optional[str] = None
-<<<<<<< HEAD
     HUGGINGFACEHUB_API_TOKEN: str
-=======
     ELASTICSEARCH_INDEX_NAME: str = "test"
 
     EMBEDDINGS_MODEL: str = "allenai/longformer-base-4096"
     MAX_LENGTH: int = 4096
     EMBEDDINGS_DIM: int = 768
     DEVICE: str = "cpu"
->>>>>>> 8eacc19c
 
     DOC_LENGTH_LIMIT: int = 0
     
