--- conflicted
+++ resolved
@@ -3,35 +3,27 @@
 from fastapi.responses import StreamingResponse
 from app.models.search import SearchQuery, SearchResponse, SearchResult, SummarizeResult, QuerySummary, QuerySummaryResponse,ChatResponse,ChatRequest
 from app.services.elasticsearch_service import ElasticsearchService
-<<<<<<< HEAD
 from app.services.langchain_service import LangchainService
 from app.services.chatbot_service  import ChatBotService
-=======
 from app.services.deepseek_service import DeepSeekService
->>>>>>> 4811f5c3
 from typing import List, Dict, Optional
 
 from contextlib import asynccontextmanager
 
-<<<<<<< HEAD
 langchain_service: LangchainService | None = None  # global reference
 chatBotService: ChatBotService | None = None
+deepseek_service: DeepSeekService | None = None  # global reference
+
+
 @asynccontextmanager
 async def lifespan(app: FastAPI):
+    global deepseek_service
     global langchain_service
     global chatBotService
     langchain_service = LangchainService()
     chatBotService = ChatBotService()
-    print("LangchainService initialized")
-=======
-deepseek_service: DeepSeekService | None = None  # global reference
-
-@asynccontextmanager
-async def lifespan(app: FastAPI):
-    global deepseek_service
     deepseek_service = DeepSeekService()
     print("DeepSeekService initialized")
->>>>>>> 4811f5c3
 
     yield  
 
@@ -49,13 +41,10 @@
 async def get_deepseek_service() -> DeepSeekService:
     return deepseek_service
 
-<<<<<<< HEAD
 async def get_chatbot_service() -> ChatBotService:
     return chatBotService
 
      
-=======
->>>>>>> 4811f5c3
 @router.post("/search", response_model=SearchResponse)
 async def search(
     query: SearchQuery,
@@ -167,14 +156,8 @@
         doc = response["hits"]["hits"].pop()["_source"]
         context["abstract"] = doc["abstract"]
         context["title"] = doc["title"]
-<<<<<<< HEAD
-        return SummarizeResult(
-            summary=lc_service.summarize(context)
-        )
-=======
         context["passage"] = doc["passage"]  # Include the full document passage
         return await deepseek_service.summarize(context)
->>>>>>> 4811f5c3
          
     except Exception as e:
         raise HTTPException(status_code=500, detail=str(e))
@@ -232,7 +215,6 @@
         return {"summary": summary}
         
     except Exception as e:
-<<<<<<< HEAD
         raise HTTPException(status_code=500, detail=str(e))
 
 
@@ -255,7 +237,4 @@
          
     except Exception as e:
         raise HTTPException(status_code=500, detail=str(e))
-    
-=======
-        raise HTTPException(status_code=500, detail=str(e))
->>>>>>> 4811f5c3
+    